--- conflicted
+++ resolved
@@ -22,38 +22,25 @@
 
 ## Supported Platforms (initial wave)
 
-<<<<<<< HEAD
 | Platform                  | API        | Notes                        |
 |---------------------------|------------|------------------------------|
 | **Jira** (Cloud & Server) | REST v3    | Full issue & project support |
 | **Basecamp**              | REST v3+   | Maps To-dos ↔ Issues         |
 | **Trello**                | REST       | Cards ↔ Issues               |
 | **GitHub Projects V2**    | GraphQL v4 |                              |
-=======
-*   **Jira (Cloud & Server):** REST API (v3)
-*   **Basecamp (v3+):** REST API
-*   **Trello:** REST API
-*   **GitHub:** REST API (v3)
->>>>>>> 928717d1
+| **GitHub**                | REST v3    | Issues and repositories      |
 
 _Planned next_: Asana, Monday.com, Linear, etc.
 
 ## Core Concepts
 
-<<<<<<< HEAD
-* **Project** – Jira Project, Basecamp Project, Trello Board, or GitHub ProjectV2.  
+* **Project** – Jira Project, Basecamp Project, Trello Board, GitHub ProjectV2, or GitHub Repository.  
 * **Issue** – Unified wrapper around Jira Issue, Basecamp To-do, Trello Card, GitHub Issue/PR.  
   *GitHub DraftIssues intentionally omitted for now.*  
-* **Status** – Normalized to `:open`, `:in_progress`, `:closed`.  
+* **Status** – Normalized to `:open`, `:in_progress`, `:blocked`, `:on_hold`, `:closed`.  
 * **Priority** – Normalized to `:low`, `:medium`, `:high` (where supported).
 
 ---
-=======
-*   **Project:** Represents a Jira Project, Basecamp Project, Trello Board, or GitHub Repository.
-*   **Task:** A unified representation of a Jira Issue, Basecamp To-do, Trello Card, or GitHub Issue. Includes normalized fields like `title`, `description`, `assignees`, `status`, and `priority`.
-*   **Status Normalization:** Maps platform-specific statuses (Jira statuses, Basecamp completion, Trello lists, GitHub issue states) to a common set like `:open`, `:in_progress`, `:closed`.
-*   **Priority Normalization:** Maps priorities (where available, like in Jira) to a standard scale (e.g., `:low`, `:medium`, `:high`).
->>>>>>> 928717d1
 
 ## Architecture
 
@@ -64,7 +51,8 @@
   ├── JiraAdapter
   ├── BasecampAdapter
   ├── TrelloAdapter
-  └── GithubProjectAdapter
+  ├── GithubProjectAdapter
+  └── GithubAdapter
 
 ````
 Add a new platform by subclassing and conforming to the common contract.
@@ -104,7 +92,6 @@
 
 ```ruby
 ActiveProject.configure do |config|
-<<<<<<< HEAD
   config.add_adapter :jira,
     site_url:  ENV["JIRA_SITE_URL"],
     username:  ENV["JIRA_USERNAME"],
@@ -121,44 +108,13 @@
   # GitHub Projects – real Issues/PRs only
   config.add_adapter :github_project,
     access_token: ENV["GITHUB_TOKEN"]
-end
-```
-
-### Create & attach a GitHub Issue (draft-free)
-=======
-  # Primary Jira instance (default name :primary)
-  config.add_adapter(:jira,
-    site_url: ENV.fetch('JIRA_SITE_URL'),
-    username: ENV.fetch('JIRA_USERNAME'),
-    api_token: ENV.fetch('JIRA_API_TOKEN')
-  )
-
-  # Secondary Jira instance
-  config.add_adapter(:jira, :secondary,
-    site_url: ENV.fetch('JIRA_SECOND_SITE_URL'),
-    username: ENV.fetch('JIRA_SECOND_USERNAME'),
-    api_token: ENV.fetch('JIRA_SECOND_API_TOKEN')
-  )
-
-  # Basecamp primary instance
-  config.add_adapter(:basecamp,
-    account_id: ENV.fetch('BASECAMP_ACCOUNT_ID'),
-    access_token: ENV.fetch('BASECAMP_ACCESS_TOKEN')
-  )
-
-  # Trello primary instance
-  config.add_adapter(:trello,
-    key: ENV.fetch('TRELLO_KEY'),
-    token: ENV.fetch('TRELLO_TOKEN')
-  )
   
   # GitHub primary instance
-  config.add_adapter(:github,
-    owner: ENV.fetch('GITHUB_OWNER'),
-    repo: ENV.fetch('GITHUB_REPO'),
-    access_token: ENV.fetch('GITHUB_ACCESS_TOKEN'),
-    webhook_secret: ENV.fetch('GITHUB_WEBHOOK_SECRET', nil)
-  )
+  config.add_adapter :github,
+    owner: ENV["GITHUB_OWNER"],
+    repo: ENV["GITHUB_REPO"],
+    access_token: ENV["GITHUB_ACCESS_TOKEN"],
+    webhook_secret: ENV["GITHUB_WEBHOOK_SECRET"]
 end
 ```
 
@@ -172,10 +128,10 @@
 basecamp = ActiveProject.adapter(:basecamp) # defaults to :primary
 trello = ActiveProject.adapter(:trello) # defaults to :primary
 github = ActiveProject.adapter(:github) # defaults to :primary
+github_project = ActiveProject.adapter(:github_project) # defaults to :primary
 ```
 
 ### Basic Usage (Jira Example)
->>>>>>> 928717d1
 
 ```ruby
 # Get the configured Jira adapter instance
@@ -297,7 +253,6 @@
 end
 ```
 
-<<<<<<< HEAD
 ## Asynchronous I/O
 
 ActiveProject ships with `async-http` under the hood.  
@@ -345,7 +300,7 @@
 If another gem (e.g. Falcon) already set a scheduler, ActiveProject detects it and does nothing.
 
 ---
-=======
+
 ### Basic Usage (GitHub Example)
 
 ```ruby
@@ -476,7 +431,6 @@
   end
 end
 ```
->>>>>>> 928717d1
 
 ## Development
 
