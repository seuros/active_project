--- conflicted
+++ resolved
@@ -64,6 +64,22 @@
       i.response.headers.delete(h)
     end
   end
+  
+  # GitHub-specific filters
+  config.filter_sensitive_data("<GITHUB_ACCESS_TOKEN>") { ENV["GITHUB_ACCESS_TOKEN"] || "DUMMY_GITHUB_TOKEN" }
+  
+  # Filter GitHub Bearer auth header
+  config.filter_sensitive_data("<GITHUB_BEARER_AUTH>") do |interaction|
+    next unless interaction.request.uri.include?("api.github.com")
+    
+    auth_header = interaction.request.headers["Authorization"]&.first
+    if auth_header&.start_with?("Bearer ")
+      "Bearer <GITHUB_ACCESS_TOKEN>"
+    end
+  end
+  
+  # Filter webhook secret
+  config.filter_sensitive_data("<GITHUB_WEBHOOK_SECRET>") { ENV["GITHUB_WEBHOOK_SECRET"] || "DUMMY_WEBHOOK_SECRET" }
 
   # ------------------------------------------------------------------
   # 3.  Replace dynamic node-IDs / numbers so they never leak
@@ -107,31 +123,10 @@
       auth_header
     end
   end
-<<<<<<< HEAD
-=======
+
+  # Get record mode from env var or default to :new_episodes
+  record_mode = ENV["VCR_RECORD_MODE"]&.to_sym || :new_episodes
   
-  # GitHub-specific filters
-  config.filter_sensitive_data("<GITHUB_ACCESS_TOKEN>") { ENV["GITHUB_ACCESS_TOKEN"] || "DUMMY_GITHUB_TOKEN" }
-  
-  # Filter GitHub Bearer auth header
-  config.filter_sensitive_data("<GITHUB_BEARER_AUTH>") do |interaction|
-    next unless interaction.request.uri.include?("api.github.com")
-    
-    auth_header = interaction.request.headers["Authorization"]&.first
-    if auth_header&.start_with?("Bearer ")
-      "Bearer <GITHUB_ACCESS_TOKEN>"
-    end
-  end
-  
-  # Filter webhook secret
-  config.filter_sensitive_data("<GITHUB_WEBHOOK_SECRET>") { ENV["GITHUB_WEBHOOK_SECRET"] || "DUMMY_WEBHOOK_SECRET" }
-
-  # Get record mode from env var or default to :none
-  record_mode = ENV["VCR_RECORD_MODE"]&.to_sym || :none
-  
-  config.default_cassette_options = {
-    record: record_mode,
-    match_requests_on: %i[method path body]
-  }
->>>>>>> 928717d1
+  # Update the record mode if specified
+  config.default_cassette_options[:record] = record_mode
 end